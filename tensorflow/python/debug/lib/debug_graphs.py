--- conflicted
+++ resolved
@@ -231,13 +231,8 @@
       break
   if device_name is None:
     logging.warn(
-<<<<<<< HEAD
-        "Failed to infer device name from partition GraphDef: none of the nodes "
-        "of the GraphDef has a non-empty device name.")
-=======
         "Failed to infer device name from partition GraphDef: none of the "
         "nodes of the GraphDef has a non-empty device name.")
->>>>>>> ac2e086d
   return device_name
 
 
