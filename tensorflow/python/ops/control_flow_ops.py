--- conflicted
+++ resolved
@@ -1926,15 +1926,6 @@
   else:
     for input_ in op.inputs[1:]:
       input_shape = input_.get_shape()
-<<<<<<< HEAD
-      if (input_shape.dims is None or
-          input_shape.ndims != output_shape.ndims):
-        return [tensor_shape.unknown_shape(), tensor_shape.scalar()]
-      else:
-        output_shape = tensor_shape.TensorShape(
-          [input_dim.value if input_dim.value == output_dim.value else None
-           for input_dim, output_dim in zip(input_shape.dims, output_shape.dims)])
-=======
       if input_shape.dims is None or input_shape.ndims != output_shape.ndims:
         return [tensor_shape.unknown_shape(), tensor_shape.scalar()]
       else:
@@ -1942,7 +1933,6 @@
             [input_dim.value if input_dim.value == output_dim.value else None
              for input_dim, output_dim in zip(input_shape.dims,
                                               output_shape.dims)])
->>>>>>> 9b703162
     return [output_shape, tensor_shape.scalar()]
 
 ops.RegisterShape("RefMerge")(_MergeShape)
